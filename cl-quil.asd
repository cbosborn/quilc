;;;; cl-quil.asd
;;;;
;;;; Author: Robert Smith

(asdf:defsystem #:cl-quil
  :description "A parser and optimizing compiler for the Quantum Instruction Language (Quil)."
  :author "Robert Smith <robert@rigetti.com>, Eric Peterson <eric@rigetti.com>, Rigetti Computing"
  :license "Apache License 2.0 (See LICENSE.txt)"
  :version (:read-file-form "VERSION.txt")
  :pathname "src/"
  :depends-on ((:version #:alexa "2.1.1")
                                        ; Lexical analysis
               #:yacc                   ; Arithmetic parsing
               #:alexandria             ; Utilities
               #:parse-float            ; Float parsing
               (:version #:magicl "0.6.2")
                                        ; internal linear algebra library
               #:cl-grnm                ; nelder-mead implementation
               #:singleton-classes
               #:abstract-classes
               #:yason                  ; JSON generation
               #:uiop
               #:split-sequence
               #:closer-mop
               #:optima
               #:cl-algebraic-data-type
               #:global-vars            ; Static globals
               #:salza2                 ; God table compression
               #:trivial-garbage        ; weak hash tables
               #:cl-permutation
               #:queues.priority-queue
               #:cl-ppcre               ; CHP file parsing
               #+sbcl #:sb-rotate-byte
               )
  :in-order-to ((asdf:test-op (asdf:test-op #:cl-quil-tests)))
  :around-compile (lambda (compile)
                    (let (#+sbcl(sb-ext:*derive-function-types* t))
                      (funcall compile)))
  :serial t
  :components ((:module "quil"
                :serial t
                :components ((:static-file "stdgates.quil")))
               (:file "package")
               (:file "options")
               (:file "types")
               (:file "utilities")
               (:file "relabeling")
               (:file "matrix-operations")
               (:file "transformable-mixin")
               (:file "classical-memory")
               (:file "ast")
               (:file "resource")
               (:file "define-pragma")
               (:file "pragmas")
               (:file "parser")
               (:file "gates")
               (:file "environment")
               (:file "operator-bind")
               (:module "clifford"
                :serial t
                :components ((:file "qubit-algebra")
                             (:file "pauli")
                             (:file "symplectic")
                             (:file "clifford")
                             (:file "stabilizer")
                             (:file "god-table")
                             (:file "god-table-utilities")
                             (:file "swap-representation")
                             (:file "benchmarking-procedures")))
               (:module "compilers"
                :serial t
                :components ((:file "ucr-explode")
                             (:file "euler-compile")
                             (:file "qs-compile")
                             (:file "ucr-recognize")
                             (:file "approx")
                             (:file "state-prep")
                             (:file "translators")
                             (:file "optimal-2q")
                             ;; attic'd file / pedagogical purposes only
                             (:static-file "cs-compile")))
               (:module "analysis"
                :serial t
                :components ((:file "process-includes")
                             (:file "type-safety")
                             (:file "patch-labels")
                             (:file "resolve-applications")
                             (:file "qubits-needed")
                             (:file "compress-qubits")
                             (:file "expand-circuits")
                             (:file "rewrite-arithmetic")
                             (:file "fusion")))
               (:file "cfg")
               (:file "compilation-methods")
               (:file "chip-specification")
               (:file "chip-reader")
               (:module "addresser"
                :serial t
                :components ((:file "rewiring")
                             (:file "initial-rewiring")
                             (:file "logical-schedule")
                             (:file "outgoing-schedule")
                             (:file "cost-function")
                             (:file "astar-rewiring-search")
                             (:file "path-heuristic")
                             (:file "temporal-addresser")))
               (:module "compressor"
                :serial t
                :components ((:file "rewriting-rule-data-type")
                             (:file "compressor-configuration")
                             (:file "context")
                             (:file "compressor")
                             (:file "wavefunctions")
                             (:file "rewriting-rules")))
               (:file "cl-quil")))

;;; Contribs

<<<<<<< HEAD
=======
;; Adapted from magicl's magicl-transcendental adapted from commonqt's
;; qt.asd.

;; NOTE: The following contrib requires a C++17 compiler, and is untested on
;; Windows
(defclass c->so (asdf:source-file)
  ())

(defmethod output-files ((operation compile-op) (component c->so))
  (values (list (make-pathname :name "libtweedledum"
                               :type #-darwin "so" #+darwin "dylib"
                               :defaults (component-pathname component)))
          t))

(defmethod perform ((operation load-op) (component c->so))
  t)

(defmethod perform ((operation compile-op) (component c->so))
  (labels ((nn (x) (uiop:native-namestring x))
           (compile-it (c++17 c++17-args)
             (uiop:run-program
              ;; TODO This needs to be platform agnostic. The difficulty is
              ;; in picking up a c++17 compiler automatically.
              (cons c++17 c++17-args)
              :error-output t)))
    (let* ((c-file (component-pathname component))
           (cwd (namestring (make-pathname :directory (pathname-directory c-file))))
           (tweedlelibdir (merge-pathnames "tweedledum/" cwd))
           (shared-object (make-pathname :type #+darwin "dylib" #-darwin "so"
                                         :name "libtweedledum"
                                         :defaults c-file)))
      (unless (uiop:directory-exists-p tweedlelibdir)
        (error "tweedledum library directory missing. Did you run ~
                `git submodule init && git submodule update --init`?"))
      (let ((c++17 (or (uiop:getenv "CXX")
                       "g++"))
            (c++17-args (list "-std=c++17"
                              "-shared"
                              "-fPIC"
                              "-DFMT_HEADER_ONLY"
                              (format nil "-I~a" (merge-pathnames "libs/fmt" tweedlelibdir))
                              (format nil "-I~a" (merge-pathnames "libs/easy" tweedlelibdir))
                              (format nil "-I~a" (merge-pathnames "libs/glucose" tweedlelibdir))
                              (format nil "-I~a" (merge-pathnames "libs/kitty" tweedlelibdir))
                              (format nil "-I~a" (merge-pathnames "include" tweedlelibdir))
                              "-o" (nn shared-object)
                              (nn c-file))))
        (restart-case
            (compile-it c++17 c++17-args)
          (restart-with-c++17-path-input (c++17)
            :report "Enter path to C++17 compiler and restart"
            :interactive (lambda ()
                           (format *query-io* "Enter path to C++17 compiler and restart: ")
                           (force-output *query-io*)
                           (list (read-line)))
            (compile-it c++17 c++17-args)))))))

>>>>>>> ab45a9cc
(asdf:defsystem #:cl-quil/tweedledum
  :license "Apache License 2.0 (See LICENSE.txt)"
  :maintainer "Rigetti Computing"
  :author "Rigetti Computing"
  :description "C++17 Library for writing, manipulating, and optimizing quantum circuits"
  :depends-on (#:cffi #:cl-quil)
  :in-order-to ((asdf:test-op (asdf:test-op #:cl-quil/tweedledum-tests)))
  :pathname "src/contrib/tweedledum/"
  :serial t
  :components
  ((:file "tweedledum")))

(asdf:defsystem #:cl-quil/tweedledum-tests
  :depends-on (#:cl-quil-tests #:cl-quil/tweedledum)
  :perform (asdf:test-op (o s)
                         (uiop:symbol-call ':cl-quil.tweedledum
                                           '#:run-tweedledum-tests)))<|MERGE_RESOLUTION|>--- conflicted
+++ resolved
@@ -116,66 +116,6 @@
 
 ;;; Contribs
 
-<<<<<<< HEAD
-=======
-;; Adapted from magicl's magicl-transcendental adapted from commonqt's
-;; qt.asd.
-
-;; NOTE: The following contrib requires a C++17 compiler, and is untested on
-;; Windows
-(defclass c->so (asdf:source-file)
-  ())
-
-(defmethod output-files ((operation compile-op) (component c->so))
-  (values (list (make-pathname :name "libtweedledum"
-                               :type #-darwin "so" #+darwin "dylib"
-                               :defaults (component-pathname component)))
-          t))
-
-(defmethod perform ((operation load-op) (component c->so))
-  t)
-
-(defmethod perform ((operation compile-op) (component c->so))
-  (labels ((nn (x) (uiop:native-namestring x))
-           (compile-it (c++17 c++17-args)
-             (uiop:run-program
-              ;; TODO This needs to be platform agnostic. The difficulty is
-              ;; in picking up a c++17 compiler automatically.
-              (cons c++17 c++17-args)
-              :error-output t)))
-    (let* ((c-file (component-pathname component))
-           (cwd (namestring (make-pathname :directory (pathname-directory c-file))))
-           (tweedlelibdir (merge-pathnames "tweedledum/" cwd))
-           (shared-object (make-pathname :type #+darwin "dylib" #-darwin "so"
-                                         :name "libtweedledum"
-                                         :defaults c-file)))
-      (unless (uiop:directory-exists-p tweedlelibdir)
-        (error "tweedledum library directory missing. Did you run ~
-                `git submodule init && git submodule update --init`?"))
-      (let ((c++17 (or (uiop:getenv "CXX")
-                       "g++"))
-            (c++17-args (list "-std=c++17"
-                              "-shared"
-                              "-fPIC"
-                              "-DFMT_HEADER_ONLY"
-                              (format nil "-I~a" (merge-pathnames "libs/fmt" tweedlelibdir))
-                              (format nil "-I~a" (merge-pathnames "libs/easy" tweedlelibdir))
-                              (format nil "-I~a" (merge-pathnames "libs/glucose" tweedlelibdir))
-                              (format nil "-I~a" (merge-pathnames "libs/kitty" tweedlelibdir))
-                              (format nil "-I~a" (merge-pathnames "include" tweedlelibdir))
-                              "-o" (nn shared-object)
-                              (nn c-file))))
-        (restart-case
-            (compile-it c++17 c++17-args)
-          (restart-with-c++17-path-input (c++17)
-            :report "Enter path to C++17 compiler and restart"
-            :interactive (lambda ()
-                           (format *query-io* "Enter path to C++17 compiler and restart: ")
-                           (force-output *query-io*)
-                           (list (read-line)))
-            (compile-it c++17 c++17-args)))))))
-
->>>>>>> ab45a9cc
 (asdf:defsystem #:cl-quil/tweedledum
   :license "Apache License 2.0 (See LICENSE.txt)"
   :maintainer "Rigetti Computing"
